--- conflicted
+++ resolved
@@ -22,23 +22,13 @@
 const MAX_INTEGER = 2_147_483_647 as const;
 const MAX_BATCH_SIZE = 1_000 as const;
 
-<<<<<<< HEAD
 const scalarToSqlType = {
   boolean: "integer",
   int: "integer",
   float: "text",
   string: "text",
-  bigint: "blob",
+  bigint: "varchar(79)",
   bytes: "text",
-=======
-const gqlScalarToSqlType = {
-  Boolean: "integer",
-  Int: "integer",
-  String: "text",
-  BigInt: "varchar(79)",
-  Bytes: "text",
-  Float: "text",
->>>>>>> 54bbd92d
 } as const;
 
 export class SqliteUserStore implements UserStore {
@@ -694,34 +684,18 @@
         return;
       }
 
-<<<<<<< HEAD
       if (column.type === "boolean") {
         deserializedInstance[columnName] = value === 1 ? true : false;
         return;
       }
 
       if (column.type === "bigint") {
-        deserializedInstance[columnName] = blobToBigInt(
-          value as unknown as Buffer
-=======
-      if (field.kind === "SCALAR" && field.scalarTypeName === "BigInt") {
-        deserializedInstance[field.name] = decodeToBigInt(
+        deserializedInstance[columnName] = decodeToBigInt(
           value as unknown as string
         );
         return;
       }
 
-      if (
-        field.kind === "RELATIONSHIP" &&
-        field.relatedEntityIdType.name === "BigInt"
-      ) {
-        deserializedInstance[field.name] = decodeToBigInt(
-          value as unknown as string
->>>>>>> 54bbd92d
-        );
-        return;
-      }
-
       deserializedInstance[columnName] = value;
     });
 
