--- conflicted
+++ resolved
@@ -29,15 +29,7 @@
   SetupEvent,
 } from "../sync/events.js";
 import { addStackTrace } from "./addStackTrace.js";
-<<<<<<< HEAD
-import {
-  type ReadOnlyClient,
-  buildDb,
-  getPonderActions,
-} from "./ponderActions.js";
-=======
-import { type ReadOnlyClient, buildCachedActions } from "./ponderActions.js";
->>>>>>> 62902e3d
+import { type ReadOnlyClient, getPonderActions } from "./ponderActions.js";
 
 export type Context = {
   network: { chainId: number; name: string };
@@ -149,14 +141,6 @@
       endBlock: source.filter.toBlock,
     };
   }
-
-<<<<<<< HEAD
-  // build db
-  const db = buildDb({ common, schema, indexingStore, contextState });
-=======
-  // build cachedActions
-  const cachedActions = buildCachedActions(contextState);
->>>>>>> 62902e3d
 
   // build clientByChainId
   for (const network of networks) {
